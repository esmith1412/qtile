import time
import libqtile.layout
import libqtile.bar
import libqtile.widget
import libqtile.manager
import libqtile.confreader
from utils import Xephyr


class GBConfig:
    keys = []
    mouse = []
    groups = [
        libqtile.manager.Group("a"),
        libqtile.manager.Group("bb"),
        libqtile.manager.Group("ccc"),
        libqtile.manager.Group("dddd"),
        libqtile.manager.Group("Pppy")
    ]
    layouts = [libqtile.layout.stack.Stack(stacks=1)]
    floating_layout = libqtile.layout.floating.Floating()
    screens = [
        libqtile.manager.Screen(
            top=libqtile.bar.Bar(
                    [
                        libqtile.widget.CPUGraph(
                            width=libqtile.bar.STRETCH,
                            type="linefill",
                            border_width=20,
                            margin_x=1,
                            margin_y=1
                        ),
                        libqtile.widget.MemoryGraph(type="line"),
                        libqtile.widget.SwapGraph(type="box"),
                        libqtile.widget.TextBox("text", background="333333"),
                    ],
                    50,
                ),
            bottom=libqtile.bar.Bar(
                        [
                            libqtile.widget.GroupBox(),
                            libqtile.widget.AGroupBox(),
                            libqtile.widget.Prompt(),
                            libqtile.widget.WindowName(),
                            libqtile.widget.Sep(),
                            libqtile.widget.Clock(),
                        ],
                        50
                    ),
        )
    ]
    main = None

<<<<<<< HEAD

def test_completion():
    c = libqtile.widget.prompt.CommandCompleter(None, True)
    c.reset()
    c.lookup = [
        ("a", "x/a"),
        ("aa", "x/aa"),
    ]
    assert c.complete("a") == "a"
    assert c.actual() == "x/a"
    assert c.complete("a") == "aa"
    assert c.complete("a") == "a"

    c = libqtile.widget.prompt.CommandCompleter(None)
    r = c.complete("l")
    assert c.actual().endswith(r)

    c.reset()
    assert c.complete("/bi") == "/bin/"
    c.reset()
    assert c.complete("/bin") != "/bin/"
    c.reset()
    assert c.complete("~") != "~"

    c.reset()
    s = "thisisatotallynonexistantpathforsure"
    assert c.complete(s) == s
    assert c.actual() == s


@Xephyr(True, GBConfig())
def test_draw(self):
    self.testWindow("one")
    b = self.c.bar["bottom"].info()
    assert b["widgets"][0]["name"] == "GroupBox"


@Xephyr(True, GBConfig())
def test_prompt(self):
    assert self.c.widget["prompt"].info()["width"] == 0
    self.c.spawncmd(":")
    self.c.widget["prompt"].fake_keypress("a")
    self.c.widget["prompt"].fake_keypress("Tab")

    self.c.spawncmd(":")
    self.c.widget["prompt"].fake_keypress("slash")
    self.c.widget["prompt"].fake_keypress("Tab")


@Xephyr(True, GBConfig())
def test_event(self):
    self.c.group["bb"].toscreen()


@Xephyr(True, GBConfig())
def test_textbox(self):
    assert "text" in self.c.list_widgets()
    s = "some text"
    self.c.widget["text"].update(s)
    assert self.c.widget["text"].get() == s
    s = "Aye, much longer string than the initial one"
    self.c.widget["text"].update(s)
    assert self.c.widget["text"].get() == s
    self.c.group["Pppy"].toscreen()
    self.c.widget["text"].set_font(fontsize=12)
    time.sleep(3)


@Xephyr(True, GBConfig())
def test_textbox_errors(self):
    self.c.widget["text"].update(None)
    self.c.widget["text"].update("".join(chr(i) for i in range(255)))
    self.c.widget["text"].update("V\xE2r\xE2na\xE7\xEE")
    self.c.widget["text"].update(u"\ua000")


@Xephyr(True, GBConfig())
def test_groupbox_click(self):
    self.c.group["ccc"].toscreen()
    assert self.c.groups()["a"]["screen"] == None
    self.c.bar["bottom"].fake_click(0, "bottom", 10, 10, 1)
    assert self.c.groups()["a"]["screen"] == 0
=======
class uPromptCompletion(libpry.AutoTree):
    def test_completion(self):
        c = libqtile.widget.prompt.CommandCompleter(None, True)
        c.reset()
        c.lookup = [
            ("a", "x/a"),
            ("aa", "x/aa"),
        ]
        assert c.complete("a") == "a"
        assert c.actual() == "x/a"
        assert c.complete("a") == "aa"
        assert c.complete("a") == "a"

        c = libqtile.widget.prompt.CommandCompleter(None)
        r = c.complete("l")
        assert c.actual().endswith(r)

        c.reset()
        assert c.complete("/bi") == "/bin/"
        c.reset()
        assert c.complete("/bin") != "/bin/"
        c.reset()
        assert c.complete("~") != "~"

        c.reset()
        s = "thisisatotallynonexistantpathforsure"
        assert c.complete(s) == s
        assert c.actual() == s


class uWidgets(utils.QtileTests):
    config = GBConfig()
    def test_draw(self):
        self.testWindow("one")
        b = self.c.bar["bottom"].info()
        assert b["widgets"][0]["name"] == "GroupBox"

    def test_prompt(self):
        assert self.c.widget["prompt"].info()["width"] == 0
        self.c.spawncmd(":")
        self.c.widget["prompt"].fake_keypress("a")
        self.c.widget["prompt"].fake_keypress("Tab")

        self.c.spawncmd(":")
        self.c.widget["prompt"].fake_keypress("slash")
        self.c.widget["prompt"].fake_keypress("Tab")

    def test_event(self):
        self.c.group["bb"].toscreen()
        self.c.log()

    def test_textbox(self):
        assert "text" in self.c.list_widgets()
        s = "some text"
        self.c.widget["text"].update(s)
        assert self.c.widget["text"].get() == s
        s = "Aye, much longer string than the initial one"
        self.c.widget["text"].update(s)
        assert self.c.widget["text"].get() == s
        self.c.group["Pppy"].toscreen()
        self.c.widget["text"].set_font(fontsize=12)
        time.sleep(3)

    def test_textbox_errors(self):
        self.c.widget["text"].update(None)
        self.c.widget["text"].update("".join(chr(i) for i in range(255)))
        self.c.widget["text"].update("V\xE2r\xE2na\xE7\xEE")
        self.c.widget["text"].update(u"\ua000")

    def test_groupbox_click(self):
        self.c.group["ccc"].toscreen()
        assert self.c.groups()["a"]["screen"] == None
        self.c.bar["bottom"].fake_click(0, "bottom", 10, 10, 1)
        assert self.c.groups()["a"]["screen"] == 0

>>>>>>> 346489ee


class GeomConf:
    main = None
    keys = []
    mouse = []
    groups = [
        libqtile.manager.Group("a"),
        libqtile.manager.Group("b"),
        libqtile.manager.Group("c"),
        libqtile.manager.Group("d")
    ]
    layouts = [libqtile.layout.stack.Stack(stacks=1)]
    floating_layout = libqtile.layout.floating.Floating()
    screens = [
        libqtile.manager.Screen(
            left=libqtile.bar.Gap(10),
            right=libqtile.bar.Gap(10),
            top=libqtile.bar.Bar([], 10),
            bottom=libqtile.bar.Bar([], 10),
        )
    ]


class DWidget:
    def __init__(self, width, width_type):
        self.width, self.width_type = width, width_type


@Xephyr(True, GeomConf())
def test_geometry(self):
    self.testXeyes()
    g = self.c.screens()[0]["gaps"]
    assert g["top"] == (0, 0, 800, 10)
    assert g["bottom"] == (0, 590, 800, 10)
    assert g["left"] == (0, 10, 10, 580)
    assert g["right"] == (790, 10, 10, 580)
    assert len(self.c.windows()) == 1
    geom = self.c.windows()[0]
    assert geom["x"] == 10
    assert geom["y"] == 10
    assert geom["width"] == 778
    assert geom["height"] == 578
    internal = self.c.internal_windows()
    assert len(internal) == 2
    wid = self.c.bar["bottom"].info()["window"]
    assert self.c.window[wid].inspect()


@Xephyr(True, GeomConf())
def test_resize(self):
    def wd(l):
        return [i.width for i in l]

    def off(l):
        return [i.offset for i in l]

    b = libqtile.bar.Bar([], 100)

    l = [
        DWidget(10, libqtile.bar.CALCULATED),
        DWidget(None, libqtile.bar.STRETCH),
        DWidget(None, libqtile.bar.STRETCH),
        DWidget(10, libqtile.bar.CALCULATED),
    ]
    b._resize(100, l)
    assert wd(l) == [10, 40, 40, 10]

    b._resize(101, l)
    assert wd(l) == [10, 40, 41, 10]

    l = [
        DWidget(10, libqtile.bar.CALCULATED)
    ]
    b._resize(100, l)
    assert wd(l) == [10]
    assert off(l) == [0]

    l = [
        DWidget(10, libqtile.bar.CALCULATED),
        DWidget(None, libqtile.bar.STRETCH)
    ]
    b._resize(100, l)
    assert wd(l) == [10, 90]
    assert off(l) == [0, 10]

    l = [
        DWidget(None, libqtile.bar.STRETCH),
        DWidget(10, libqtile.bar.CALCULATED),
    ]
    b._resize(100, l)
    assert wd(l) == [90, 10]
    assert off(l) == [0, 90]

    l = [
        DWidget(10, libqtile.bar.CALCULATED),
        DWidget(None, libqtile.bar.STRETCH),
        DWidget(10, libqtile.bar.CALCULATED),
    ]
    b._resize(100, l)
    assert wd(l) == [10, 80, 10]
    assert off(l) == [0, 10, 90]


class TopBottomConf(GeomConf):
    screens = [
        libqtile.manager.Screen(left=libqtile.bar.Bar([], 10))
    ]

class MultiStretchConf(GeomConf):
    screens = [
        libqtile.manager.Screen(top=libqtile.bar.Bar([
          libqtile.widget.TextBox(txt, width=libqtile.bar.STRETCH)
          for txt in ["text1", "text2"]
        ], 10))
    ]

<<<<<<< HEAD
@Xephyr(True, ErrConf(), False)
def test_err(self):
    config = ErrConf()
    self.qtileRaises(libqtile.confreader.ConfigError, config)

=======
class uBarErr(utils._QtileTruss):
    def test_err(self):
        self.qtileRaises("top or the bottom of the screen", TopBottomConf())
        self.qtileRaises("Only one STRETCH widget allowed!", MultiStretchConf())
>>>>>>> 346489ee

class TestWidget(libqtile.widget.base._Widget):
    def __init__(self):
        libqtile.widget.base._Widget.__init__(self, 10)

    def _configure(self, qtile, bar):
        libqtile.widget.base._Widget._configure(self, qtile, bar)

    def draw(self):
        pass


@Xephyr(True, GeomConf(), False)
def test_basic(self):
    self.config.screens = [
        libqtile.manager.Screen(
            bottom=libqtile.bar.Bar(
                [
                    TestWidget(),
                    libqtile.widget.Spacer(libqtile.bar.STRETCH),
                    TestWidget()
                ],
                10
            )
        )
    ]
    self.startQtile(self.config)
    i = self.c.bar["bottom"].info()
    assert i["widgets"][0]["offset"] == 0
    assert i["widgets"][1]["offset"] == 10
    assert i["widgets"][1]["width"] == 780
    assert i["widgets"][2]["offset"] == 790
    libqtile.hook.clear()
    self.stopQtile()


@Xephyr(True, GeomConf(), False)
def test_singlespacer(self):
    self.config.screens = [
        libqtile.manager.Screen(
            bottom=libqtile.bar.Bar(
                [
                    libqtile.widget.Spacer(libqtile.bar.STRETCH),
                ],
                10
            )
        )
    ]
    self.startQtile(self.config)
    i = self.c.bar["bottom"].info()
    assert i["widgets"][0]["offset"] == 0
    assert i["widgets"][0]["width"] == 800
    libqtile.hook.clear()
    self.stopQtile()


@Xephyr(True, GeomConf(), False)
def test_nospacer(self):
    self.config.screens = [
        libqtile.manager.Screen(
            bottom=libqtile.bar.Bar(
                [
                    TestWidget(),
                    TestWidget()
                ],
                10
            )
        )
    ]
    self.startQtile(self.config)
    i = self.c.bar["bottom"].info()
    assert i["widgets"][0]["offset"] == 0
    assert i["widgets"][1]["offset"] == 10
    libqtile.hook.clear()
    self.stopQtile()<|MERGE_RESOLUTION|>--- conflicted
+++ resolved
@@ -51,7 +51,6 @@
     ]
     main = None
 
-<<<<<<< HEAD
 
 def test_completion():
     c = libqtile.widget.prompt.CommandCompleter(None, True)
@@ -134,83 +133,6 @@
     assert self.c.groups()["a"]["screen"] == None
     self.c.bar["bottom"].fake_click(0, "bottom", 10, 10, 1)
     assert self.c.groups()["a"]["screen"] == 0
-=======
-class uPromptCompletion(libpry.AutoTree):
-    def test_completion(self):
-        c = libqtile.widget.prompt.CommandCompleter(None, True)
-        c.reset()
-        c.lookup = [
-            ("a", "x/a"),
-            ("aa", "x/aa"),
-        ]
-        assert c.complete("a") == "a"
-        assert c.actual() == "x/a"
-        assert c.complete("a") == "aa"
-        assert c.complete("a") == "a"
-
-        c = libqtile.widget.prompt.CommandCompleter(None)
-        r = c.complete("l")
-        assert c.actual().endswith(r)
-
-        c.reset()
-        assert c.complete("/bi") == "/bin/"
-        c.reset()
-        assert c.complete("/bin") != "/bin/"
-        c.reset()
-        assert c.complete("~") != "~"
-
-        c.reset()
-        s = "thisisatotallynonexistantpathforsure"
-        assert c.complete(s) == s
-        assert c.actual() == s
-
-
-class uWidgets(utils.QtileTests):
-    config = GBConfig()
-    def test_draw(self):
-        self.testWindow("one")
-        b = self.c.bar["bottom"].info()
-        assert b["widgets"][0]["name"] == "GroupBox"
-
-    def test_prompt(self):
-        assert self.c.widget["prompt"].info()["width"] == 0
-        self.c.spawncmd(":")
-        self.c.widget["prompt"].fake_keypress("a")
-        self.c.widget["prompt"].fake_keypress("Tab")
-
-        self.c.spawncmd(":")
-        self.c.widget["prompt"].fake_keypress("slash")
-        self.c.widget["prompt"].fake_keypress("Tab")
-
-    def test_event(self):
-        self.c.group["bb"].toscreen()
-        self.c.log()
-
-    def test_textbox(self):
-        assert "text" in self.c.list_widgets()
-        s = "some text"
-        self.c.widget["text"].update(s)
-        assert self.c.widget["text"].get() == s
-        s = "Aye, much longer string than the initial one"
-        self.c.widget["text"].update(s)
-        assert self.c.widget["text"].get() == s
-        self.c.group["Pppy"].toscreen()
-        self.c.widget["text"].set_font(fontsize=12)
-        time.sleep(3)
-
-    def test_textbox_errors(self):
-        self.c.widget["text"].update(None)
-        self.c.widget["text"].update("".join(chr(i) for i in range(255)))
-        self.c.widget["text"].update("V\xE2r\xE2na\xE7\xEE")
-        self.c.widget["text"].update(u"\ua000")
-
-    def test_groupbox_click(self):
-        self.c.group["ccc"].toscreen()
-        assert self.c.groups()["a"]["screen"] == None
-        self.c.bar["bottom"].fake_click(0, "bottom", 10, 10, 1)
-        assert self.c.groups()["a"]["screen"] == 0
-
->>>>>>> 346489ee
 
 
 class GeomConf:
@@ -328,18 +250,11 @@
         ], 10))
     ]
 
-<<<<<<< HEAD
 @Xephyr(True, ErrConf(), False)
 def test_err(self):
     config = ErrConf()
     self.qtileRaises(libqtile.confreader.ConfigError, config)
 
-=======
-class uBarErr(utils._QtileTruss):
-    def test_err(self):
-        self.qtileRaises("top or the bottom of the screen", TopBottomConf())
-        self.qtileRaises("Only one STRETCH widget allowed!", MultiStretchConf())
->>>>>>> 346489ee
 
 class TestWidget(libqtile.widget.base._Widget):
     def __init__(self):
