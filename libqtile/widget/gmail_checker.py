from . import base
import imaplib
import re
import logging


logger = logging.getLogger('qtile')


class GmailChecker(base.ThreadedPollText):
    """
        A simple gmail checker.
        settings = {
            'username': username,
            'password': password,
            'email_path': valide email path,
            'fmt': "format string fot textbox widget",
            #if status_only_unseen is True
            #example "my unseen[%s]",
            #if status_only_unseen is False
            #example "messages: %s, unseen: %s"
            status_only_unseen: True or False
        }
    """
    defaults = [
        ("update_interval", 30, "Update time in seconds."),
        ("username", None, "username"),
        ("password", None, "password"),
        ("email_path", "INBOX", "email_path"),
        ("fmt", "inbox[%s],unseen[%s]", "fmt"),
        ("status_only_unseen", False, "Only show unseen messages"),
    ]

    def __init__(self, settings=None, **config):
        if settings is not None:
            base.deprecated("parameter settings is deprecated")
            config.updateAll(settings)
        base._TextBox.__init__(self, **config)
        self.add_defaults(GmailChecker.defaults)

    def poll(self):
        self.gmail = imaplib.IMAP4_SSL('imap.gmail.com')
        self.gmail.login(self.username, self.password)
        answer, raw_data = self.gmail.status(self.email_path,
                                             '(MESSAGES UNSEEN)')
        if answer == "OK":
            messages = int(re.search('MESSAGES\s+(\d+)', raw_data[0]).group(1))
            unseen = int(re.search('UNSEEN\s+(\d+)', raw_data[0]).group(1))
            if(self.status_only_unseen):
                return self.fmt % unseen
            else:
                return self.fmt % (messages, unseen)
        else:
<<<<<<< HEAD
            self.gmail = imaplib.IMAP4_SSL('imap.gmail.com')
            try:
                self.gmail.login(self.settings['username'], self.settings['password'])
                answer, raw_data = \
                    self.gmail.status(
                        self.settings['email_path'],
                        '(MESSAGES UNSEEN)'
                    )
                if(answer == "OK"):
                    messages = int(re.search('MESSAGES\s+(\d+)', raw_data[0]).group(1))
                    unseen = int(re.search('UNSEEN\s+(\d+)', raw_data[0]).group(1))
                    if(self.settings['status_only_unseen']):
                        return self.settings['fmt'] % unseen
                    else:
                        return self.settings['fmt'] % (messages, unseen)
                else:
                    _logger.exception(
                        'GmailChecker UNKNOWN error, answer: %s, raw_data: %s'
                        % (str(answer), str(raw_data)))
                    return "UNKNOWN ERROR"
            except Exception as _error:
                _logger.exception('GmailChecker error: %s' % str(_error))
                return "ERROR"
=======
            logger.exception(
                'GmailChecker UNKNOWN error, answer: %s, raw_data: %s'
                % (str(answer), str(raw_data)))
            return "UNKNOWN ERROR"
>>>>>>> f586c91b
<|MERGE_RESOLUTION|>--- conflicted
+++ resolved
@@ -51,33 +51,7 @@
             else:
                 return self.fmt % (messages, unseen)
         else:
-<<<<<<< HEAD
-            self.gmail = imaplib.IMAP4_SSL('imap.gmail.com')
-            try:
-                self.gmail.login(self.settings['username'], self.settings['password'])
-                answer, raw_data = \
-                    self.gmail.status(
-                        self.settings['email_path'],
-                        '(MESSAGES UNSEEN)'
-                    )
-                if(answer == "OK"):
-                    messages = int(re.search('MESSAGES\s+(\d+)', raw_data[0]).group(1))
-                    unseen = int(re.search('UNSEEN\s+(\d+)', raw_data[0]).group(1))
-                    if(self.settings['status_only_unseen']):
-                        return self.settings['fmt'] % unseen
-                    else:
-                        return self.settings['fmt'] % (messages, unseen)
-                else:
-                    _logger.exception(
-                        'GmailChecker UNKNOWN error, answer: %s, raw_data: %s'
-                        % (str(answer), str(raw_data)))
-                    return "UNKNOWN ERROR"
-            except Exception as _error:
-                _logger.exception('GmailChecker error: %s' % str(_error))
-                return "ERROR"
-=======
             logger.exception(
                 'GmailChecker UNKNOWN error, answer: %s, raw_data: %s'
                 % (str(answer), str(raw_data)))
-            return "UNKNOWN ERROR"
->>>>>>> f586c91b
+            return "UNKNOWN ERROR"