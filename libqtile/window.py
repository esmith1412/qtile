--- conflicted
+++ resolved
@@ -106,9 +106,6 @@
         self.hidden = True
         self.group = None
         window.set_attribute(eventmask=self._windowMask)
-<<<<<<< HEAD
-        self._x, self._y, self._width, self._height = None, None, None, None
-=======
         try:
             g = self.window.get_geometry()
             self._x, self._y, self._width, self._height = g.x, g.y, g.width, g.height
@@ -123,17 +120,12 @@
             # values on demand.
             self._x, self._y, self._width, self._height = None, None, None, None
             self._float_info = None
->>>>>>> 346489ee
         self.borderwidth = 0
         self.bordercolor = None
         self.name = "<no name>"
         self.state = NormalState
         self.window_type = "normal"
         self._float_state = NOT_FLOATING
-<<<<<<< HEAD
-        self._float_info = None
-=======
->>>>>>> 346489ee
 
         self.hints = {
             'input': True,
@@ -157,12 +149,8 @@
         def get_attr(self):
             if getattr(self, "_" + attr) is None:
                 g = self.window.get_geometry()
-<<<<<<< HEAD
                 self._x, self._y = g.x, g.y
                 self._width, self._height = g.width, g.height
-=======
-                self._x, self._y, self._width, self._height = g.x, g.y, g.width, g.height
->>>>>>> 346489ee
                 # note that _float_info x and y are
                 # really offsets, relative to screen x,y
                 self._float_info = {
@@ -178,7 +166,6 @@
 
     x = property(fset=_geometry_setter("x"), fget=_geometry_getter("x"))
     y = property(fset=_geometry_setter("y"), fget=_geometry_getter("y"))
-<<<<<<< HEAD
     width = property(
         fset=_geometry_setter("width"),
         fget=_geometry_getter("width"))
@@ -188,11 +175,6 @@
     _float_info = property(
         fset=_geometry_setter("_float_info"),
         fget=_geometry_getter("_float_info"))
-=======
-    width = property(fset=_geometry_setter("width"), fget=_geometry_getter("width"))
-    height = property(fset=_geometry_setter("height"), fget=_geometry_getter("height"))
-    _float_info = property(fset=_geometry_setter("_float_info"), fget=_geometry_getter("_float_info"))
->>>>>>> 346489ee
 
     def updateName(self):
         try:
